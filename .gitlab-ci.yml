stages:
  - build
  - deploy-staging
  - deploy-production

build:
  stage: build
  image: docker:latest
  services:
    - docker:dind
  script:
    - docker build -t $CI_REGISTRY_IMAGE:$CI_COMMIT_REF_NAME .
    - docker login -u $CI_REGISTRY_USER -p $CI_REGISTRY_PASSWORD
    - docker push $CI_REGISTRY_IMAGE:$CI_COMMIT_REF_NAME

deploy-staging:
  stage: deploy-staging
  image: ubuntu:latest
  before_script:
    - apt-get update
    - apt-get install -y openssh-client
    - eval $(ssh-agent -s)
    - echo "$SSH_DEV_PRIVATE_KEY" | ssh-add -
    - mkdir -p ~/.ssh
    - chmod 700 ~/.ssh
    - ssh-keyscan -H $DEPLOY_DEV_SERVER_IP >> ~/.ssh/known_hosts
  script:
    - scp -o StrictHostKeyChecking=no docker-compose.ai.staging.yml $DEPLOY_DEV_SERVER_USERNAME@$DEPLOY_DEV_SERVER_IP:~/docker-compose.ai.staging.yml
    - ssh $DEPLOY_DEV_SERVER_USERNAME@$DEPLOY_DEV_SERVER_IP "sudo docker login -u $CI_REGISTRY_USER -p $CI_REGISTRY_PASSWORD"
    - ssh $DEPLOY_DEV_SERVER_USERNAME@$DEPLOY_DEV_SERVER_IP 'sudo docker compose -f docker-compose.ai.staging.yml down --rmi "all"'
    - ssh $DEPLOY_DEV_SERVER_USERNAME@$DEPLOY_DEV_SERVER_IP 'sudo docker compose -f docker-compose.ai.staging.yml pull'
    - ssh $DEPLOY_DEV_SERVER_USERNAME@$DEPLOY_DEV_SERVER_IP 'sudo docker compose -f docker-compose.ai.staging.yml up -d'
  rules:
    - if: '$CI_PIPELINE_SOURCE == "push" && $CI_COMMIT_REF_NAME == "staging" '
    - if: '$CI_PIPELINE_SOURCE == "schedule" && $CI_COMMIT_BRANCH == "staging"'
    - if: '$CI_PIPELINE_SOURCE == "web" && $CI_COMMIT_BRANCH == "staging"'

deploy-production:
  stage: deploy-production
  image: ubuntu:latest
  before_script:
    - apt-get update
    - apt-get install -y openssh-client
    - eval $(ssh-agent -s)
    - echo "$SSH_PROD_PRIVATE_KEY" | ssh-add -
    - mkdir -p ~/.ssh
    - chmod 700 ~/.ssh
    - ssh-keyscan -H $DEPLOY_PROD_SERVER_IP >> ~/.ssh/known_hosts
  script:
    - scp -o StrictHostKeyChecking=no docker-compose.ai.production.yml $DEPLOY_PROD_SERVER_USERNAME@$DEPLOY_PROD_SERVER_IP:~/docker-compose.ai.production.yml
    - ssh $DEPLOY_PROD_SERVER_USERNAME@$DEPLOY_PROD_SERVER_IP "sudo docker login -u $CI_REGISTRY_USER -p $CI_REGISTRY_PASSWORD"
    - ssh $DEPLOY_PROD_SERVER_USERNAME@$DEPLOY_PROD_SERVER_IP 'sudo docker compose -f docker-compose.ai.production.yml down --rmi "all"'
    - ssh $DEPLOY_PROD_SERVER_USERNAME@$DEPLOY_PROD_SERVER_IP 'sudo docker compose -f docker-compose.ai.production.yml pull'
    - ssh $DEPLOY_PROD_SERVER_USERNAME@$DEPLOY_PROD_SERVER_IP 'sudo docker compose -f docker-compose.ai.production.yml up -d'

  rules:
<<<<<<< HEAD
    - if: '$CI_PIPELINE_SOURCE == "schedule" && $CI_COMMIT_BRANCH == "master"'
    - if: '$CI_PIPELINE_SOURCE == "web" && $CI_COMMIT_BRANCH == "master"'
=======
    - if: '$CI_PIPELINE_SOURCE == "schedule" && $CI_COMMIT_BRANCH == "production"'
    - if: '$CI_PIPELINE_SOURCE == "web" && $CI_COMMIT_BRANCH == "production"'
>>>>>>> 63f0de69
<|MERGE_RESOLUTION|>--- conflicted
+++ resolved
@@ -54,10 +54,5 @@
     - ssh $DEPLOY_PROD_SERVER_USERNAME@$DEPLOY_PROD_SERVER_IP 'sudo docker compose -f docker-compose.ai.production.yml up -d'
 
   rules:
-<<<<<<< HEAD
-    - if: '$CI_PIPELINE_SOURCE == "schedule" && $CI_COMMIT_BRANCH == "master"'
-    - if: '$CI_PIPELINE_SOURCE == "web" && $CI_COMMIT_BRANCH == "master"'
-=======
     - if: '$CI_PIPELINE_SOURCE == "schedule" && $CI_COMMIT_BRANCH == "production"'
-    - if: '$CI_PIPELINE_SOURCE == "web" && $CI_COMMIT_BRANCH == "production"'
->>>>>>> 63f0de69
+    - if: '$CI_PIPELINE_SOURCE == "web" && $CI_COMMIT_BRANCH == "production"'